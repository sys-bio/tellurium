Logarithmic axis
~~~~~~~~~~~~~~~~

The axis scale can be adapted with the ``xscale`` and ``yscale``
settings.

.. code-block:: python

    import tellurium as te
    te.setDefaultPlottingEngine('matplotlib')
    r = te.loadTestModel('feedback.xml')
    r.integrator.variable_step_size = True
    s = r.simulate(0, 50)
    r.plot(s, logx=True, xlim=[10E-4, 10E2],
          title="Logarithmic x-Axis with grid", ylabel="concentration");
          

.. image:: _notebooks/core/tellurium_plotting_files/tellurium_plotting_4_0.png


Plotting multiple simulations
~~~~~~~~~~~~~~~~~~~~~~~~~~~~~

All plotting is done via the ``r.plot`` or ``te.plotArray`` functions.
To plot multiple curves in one figure use the ``show=False`` setting.

.. code-block:: python

    import tellurium as te
    te.setDefaultPlottingEngine('matplotlib')
    import numpy as np
    import matplotlib.pylab as plt
    
    # Load a model and carry out a simulation generating 100 points
    r = te.loada ('S1 -> S2; k1*S1; k1 = 0.1; S1 = 10')
    r.draw(width=100)
    
    # get colormap
    # Colormap instances are used to convert data values (floats) from the interval [0, 1]
    cmap = plt.get_cmap('Blues')
    
    k1_values = np.linspace(start=0.1, stop=1.5, num=15)
    max_k1 = max(k1_values)
    for k, value in enumerate(k1_values):
        r.reset()
        r.k1 = value
        s = r.simulate(0, 30, 100)
        
        color = cmap((value+max_k1)/(2*max_k1))
        # use show=False to plot multiple curves in the same figure
        r.plot(s, show=False, title="Parameter variation k1", xtitle="time", ytitle="concentration", 
              xlim=[-1, 31], ylim=[-0.1, 11])
    
    te.show()
    
    print('Reference Simulation: k1 = {}'.format(r.k1))
    print('Parameter variation: k1 = {}'.format(k1_values))

.. image:: _notebooks/core/tellurium_plotting_files/tellurium_plotting_2_0.png

.. image:: _notebooks/core/tellurium_plotting_files/tellurium_plotting_2_1.png

.. parsed-literal::

    Reference Simulation: k1 = 1.5
    Parameter variation: k1 = [0.1 0.2 0.3 0.4 0.5 0.6 0.7 0.8 0.9 1.  1.1 1.2 1.3 1.4 1.5]

Using Tags and Names
~~~~~~~~~~~~~~~~~~~~

Tags can be used to coordinate the color, opacity, and legend names between several sets of data. This can be used to highlight certain features that these datasets have in common. Names allow you to give a more meaningful description of the data in the legend.

.. code-block:: python

    import tellurium as te
    import numpy as np

<<<<<<< HEAD
    for i in range(1, 10):
        x = np.linspace(0, 10, num = 10)
        y = i*x**2 + 10*i

=======
    for i in range(1,10):
        x = np.linspace(0,10, num = 10)
        y = i*x**2 + 10*i
>>>>>>> 00f6e06f
        if i % 2 == 0:
            next_tag = "positive slope"
        else:
            next_tag = "negative slope"
            y = -1*y

        te.plot(x, y, show = False, tag = next_tag, name = next_tag)

    te.show()
.. image:: _notebooks/core/tellurium_plotting_files/tellurium_plotting_3_0.png


Subplots
~~~~~~~~

``te.plotArray`` can be used in conjunction with matplotlib functions to create subplots.

.. code-block:: python

    import tellurium as te
    import numpy as np
    import matplotlib.pylab as plt

    r = te.loada ('S1 -> S2; k1*S1; k1 = 0.1; S1 = 20')
    r.setIntegrator('gillespie')
    r.integrator.seed = '1234'
    kValues = np.linspace(0.1, 0.9, num=9) # generate k1 values

    plt.gcf().set_size_inches(10, 10) # size of figure
    plt.subplots_adjust(wspace=0.4, hspace=0.4) # adjust the space between subplots
    plt.suptitle('Variation in k1 value', fontsize=16) # main title

    for i in range(1, len(kValues) + 1):
        r.k1 = kValues[i - 1]
        # designates number of subplots (row, col) and spot to plot next
        plt.subplot(3, 3, i)  
        for j in range(1, 30):
            r.reset()
            s = r.simulate(0, 10)
            t = "k1 = " + '{:.1f}'.format(kValues[i - 1])
            # plot each subplot, use show=False to save multiple traces
            te.plotArray(s, show=False, title=t, xlabel='Time', 
                         ylabel='Concentration', alpha=0.7)

.. image:: _notebooks/core/tellurium_plotting_files/tellurium_plotting_1_0.png

Draw diagram
~~~~~~~~~~~~

This example shows how to draw a network diagram, `requires
graphviz <http://tellurium.readthedocs.io/en/latest/notebooks.html#preliminaries>`__.

.. code-block:: python

    import tellurium as te
    te.setDefaultPlottingEngine('matplotlib')
    
    r = te.loada('''
    model feedback()
       // Reactions:http://localhost:8888/notebooks/core/tellurium_export.ipynb#
       J0: $X0 -> S1; (VM1 * (X0 - S1/Keq1))/(1 + X0 + S1 +   S4^h);
       J1: S1 -> S2; (10 * S1 - 2 * S2) / (1 + S1 + S2);
       J2: S2 -> S3; (10 * S2 - 2 * S3) / (1 + S2 + S3);
       J3: S3 -> S4; (10 * S3 - 2 * S4) / (1 + S3 + S4);
       J4: S4 -> $X1; (V4 * S4) / (KS4 + S4);
    
      // Species initializations:
      S1 = 0; S2 = 0; S3 = 0;
      S4 = 0; X0 = 10; X1 = 0;
    
      // Variable initialization:
      VM1 = 10; Keq1 = 10; h = 10; V4 = 2.5; KS4 = 0.5;
    end''')
    
    # simulate using variable step size
    r.integrator.setValue('variable_step_size', True)
    s = r.simulate(0, 50)
    # draw the diagram
    r.draw(width=200)
    # and the plot
    r.plot(s, title="Feedback Oscillations", ylabel="concentration", alpha=0.9);



.. image:: _notebooks/core/tellurium_plotting_files/tellurium_plotting_6_0.png



.. image:: _notebooks/core/tellurium_plotting_files/tellurium_plotting_6_1.png
<|MERGE_RESOLUTION|>--- conflicted
+++ resolved
@@ -75,16 +75,10 @@
     import tellurium as te
     import numpy as np
 
-<<<<<<< HEAD
     for i in range(1, 10):
         x = np.linspace(0, 10, num = 10)
         y = i*x**2 + 10*i
 
-=======
-    for i in range(1,10):
-        x = np.linspace(0,10, num = 10)
-        y = i*x**2 + 10*i
->>>>>>> 00f6e06f
         if i % 2 == 0:
             next_tag = "positive slope"
         else:
