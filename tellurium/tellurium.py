"""
The module tellurium provides support routines.
As part of this module an ExendedRoadRunner class is defined which provides helper methods for
model export, plotting or the Jarnac compatibility layer.
"""
from __future__ import print_function, division, absolute_import

import random
import os
import sys
import warnings
import importlib

# NOTE: not needed since we now require matplotlib >= 2.0.0
# check availability of property cycler (matplotlib 1.5ish)
# if True: # create dummy scope
#     import matplotlib
#     import matplotlib.pyplot as plt
#
#     print(dir(matplotlib))
#     fig = matplotlib.figure.Figure()
#     ax = fig.add_axes()
#     if not hasattr(ax, 'set_prop_cycle'):
#         warnings.warn("Your copy of matplotlib does not support color cycle control. Falling back to 'Picasso' mode. Please update to matplotlib 1.5 or later if you don't like modern art.")

__default_plotting_engine = 'matplotlib'

import antimony
import matplotlib
matplotlib.use('Agg')
import matplotlib.pyplot as plt
import numpy as np

# determine if we're running in IPython
__in_ipython = True
__plotly_enabled = False
try:
    get_ipython()

    # init plotly notebook mode
    try:
        import plotly
        plotly.offline.init_notebook_mode(connected=True)
        __plotly_enabled = True
        __default_plotting_engine = 'plotly'
    except:
        warnings.warn("Plotly could not be initialized. Unable to use Plotly for plotting.")
except:
    __in_ipython = False

def inIPython():
    """ Returns true if tellurium is being using in
    an IPython environment, false otherwise.
    """
    global __in_ipython
    return __in_ipython

def getDefaultPlottingEngine():
    """ Get the default plotting engine. Can be 'matplotlib' or 'plotly'."""
    global __default_plotting_engine
    return __default_plotting_engine

def setDefaultPlottingEngine(value):
    """ Set the default plotting engine. Overrides current value.

    :param value: A string describing which plotting engine to use. Valid values are 'matplotlib' and 'pyplot'.
    """
    global __default_plotting_engine
    __default_plotting_engine = value

__save_plots_to_pdf = False
def setSavePlotsToPDF(value):
    """Sets whether plots should be saved to PDF"""
    global __save_plots_to_pdf
    __save_plots_to_pdf = value

import matplotlib.pyplot as plt

# make this the default style for matplotlib
# plt.style.use('fivethirtyeight')

from .plotting import getPlottingEngineFactory as __getPlottingEngineFactory, plot

def getPlottingEngineFactory(engine=getDefaultPlottingEngine()):
    global __save_plots_to_pdf
    factory = __getPlottingEngineFactory(engine)
    factory.save_plots_to_pdf = __save_plots_to_pdf
    return factory

__plotting_engines = {}
def getPlottingEngine(engine=getDefaultPlottingEngine()):
    global __plotting_engines
    if not engine in __plotting_engines:
        __plotting_engines[engine] = getPlottingEngineFactory(engine)()
    return __plotting_engines[engine]

getPlottingEngineFactory.__doc__ = __getPlottingEngineFactory.__doc__

import roadrunner

try:
    import tesedml as libsedml
    # import libsedml before libsbml to handle
    # https://github.com/fbergmann/libSEDML/issues/21
except ImportError as e:
    libsedml = None
    roadrunner.Logger.log(roadrunner.Logger.LOG_WARNING, str(e))
    warnings.warn("'libsedml' could not be imported", ImportWarning, stacklevel=2)

try:
    import tesbml as libsbml
    # try to deactivate the libsbml timestamp if possible
    # see discussion https://groups.google.com/forum/?utm_medium=email&utm_source=footer#!msg/libsbml-development/Yy78LSwOHzU/9t5PcpD2AAAJ
    # try:
    #     libsbml.XMLOutputStream.setWriteTimestamp(False)
    # except AttributeError:
    #     warnings.warn("'libsbml' timestamps can not be deactivated in this libsbml version", ImportWarning, stacklevel=2)

except ImportError as e:
    libsbml = None
    roadrunner.Logger.log(roadrunner.Logger.LOG_WARNING, str(e))
    warnings.warn("'libsbml' could not be imported", ImportWarning, stacklevel=2)

try:
    import phrasedml
except ImportError as e:
    phrasedml = None
    roadrunner.Logger.log(roadrunner.Logger.LOG_WARNING, str(e))
    warnings.warn("'phrasedml' could not be imported", ImportWarning, stacklevel=2)

try:
    from sbml2matlab import sbml2matlab
except ImportError as e:
    sbml2matlab = None
    roadrunner.Logger.log(roadrunner.Logger.LOG_WARNING, str(e))
    warnings.warn("'sbml2matlab' could not be imported", ImportWarning)

from . import teconverters

# ---------------------------------------------------------------------
# Group: Utility
# ---------------------------------------------------------------------

def getVersionInfo():
    """ Returns version information for tellurium included packages.

    :returns: list of tuples (package, version)
    """
    versions = [
        ('tellurium', getTelluriumVersion()),
        ('roadrunner', roadrunner.__version__),
        ('antimony', antimony.__version__),
        ('snbw_viewer', 'No information for sbnw viewer'),
    ]
    if libsbml:
        versions.append(('libsbml', libsbml.getLibSBMLDottedVersion()))
    if libsedml:
        versions.append(('libsedml', libsedml.getLibSEDMLVersionString()))
    if phrasedml:
        versions.append(('phrasedml', phrasedml.__version__))
    return versions


def printVersionInfo():
    """ Prints version information for tellurium included packages.

    see also: :func:`getVersionInfo`
    """
    versions = getVersionInfo()
    for v in versions:
        print(v[0], ':', v[1])


def getTelluriumVersion():
    """ Version number of tellurium.

    :returns: version
    :rtype: str
    """
    try:
        with open(os.path.join(os.path.dirname(__file__), '..', 'VERSION.txt'), 'r') as f:
            version = f.read().rstrip()
    except:
        with open(os.path.join(os.path.dirname(__file__), 'VERSION.txt'), 'r') as f:
            version = f.read().rstrip()
    return version


def noticesOff():
    """Switch off the generation of notices to the user.
    Call this to stop roadrunner from printing warning message to the console.

    See also :func:`noticesOn`
    """
    roadrunner.Logger.setLevel(roadrunner.Logger.LOG_WARNING)


def noticesOn():
    """ Switch on notice generation to the user.

    See also :func:`noticesOff`
    """
    roadrunner.Logger.setLevel(roadrunner.Logger.LOG_NOTICE)


def saveToFile(filePath, str):
    """ Save string to file.

    see also: :func:`readFromFile`

    :param filePath: file path to save to
    :param str: string to save
    """
    with open(filePath, 'w') as f:
        f.write(str)


def readFromFile(filePath):
    """ Load a file and return contents as a string.

    see also: :func:`saveToFile`

    :param filePath: file path to read from
    :returns: string representation of the contents of the file
    """
    with open(filePath, 'r') as f:
        string = f.read()
    return string


# ---------------------------------------------------------------------
# Group: Loading Models
# ---------------------------------------------------------------------

__te_models = {}
def __set_model(model_name, rr):
    __te_models[model_name] = rr

def model(model_name):
    """Retrieve a model which has already been loaded.

    :param model_name: the name of the model
    :type model_name: str
    """
    if not model_name in __te_models:
        raise KeyError('No such model has been loaded: {}'.format(model_name))
    return __te_models[model_name]

def _checkAntimonyReturnCode(code):
    """ Helper for checking the antimony response code.
    Raises Exception if error in antimony.

    :param code: antimony response
    :type code: int
    """
    if code < 0:
        raise Exception('Antimony: {}'.format(antimony.getLastError()))

def colorCycle(color,polyNumber):
    """ Adjusts contents of self.color as needed for plotting methods."""
    if len(color) < polyNumber:
        for i in range(polyNumber - len(color)):
            color.append(color[i])
    else:
        for i in range(len(color) - polyNumber):
            del color[-(i+1)]
    return color

def sample_plot(result):
    color = ['#0F0F3D', '#141452', '#1A1A66', '#1F1F7A', '#24248F', '#2929A3',
             '#2E2EB8', '#3333CC', '#4747D1', '#5C5CD6']
    if len(color) != result.shape[1]:
        color = colorCycle(color,10)
    for i in range(result.shape[1] - 1):
        plt.plot(result[:, 0], result[:, i + 1], color=color[i],
                 linewidth=2.5, label="SomeLabel")
    plt.xlabel('time')
    plt.ylabel('concentration')
    plt.suptitle("Sample Plot")
    plt.legend()
    plt.show()

def plotImage(img):
    imgplot = plt.imshow(img)
    plt.show()
    plt.close()

def custom_plot(x, y, min_y,max_y, label_name , **kwargs):
    ax = kwargs.pop('ax', plt.gca())
    base_line, = ax.plot(x, y, label=label_name,**kwargs)
    ax.fill_between(x, min_y, max_y, facecolor=base_line.get_color(), alpha=0.3)
    # Now add the legend with some customizations.


def plot_stochastic_result(result):
    plt.close()
    if(len(result) < 1):
        return
    col_names = result[0][0]
    sim_result = np.array([item[1] for item in result])
    mean_result = sim_result.mean(0)
    min_result = sim_result.min(0)
    max_result = sim_result.max(0)

    for col in range(1,len(col_names)):
        X = mean_result[:,0]
        Y = mean_result[:,col]

        min_y = min_result[:,col]
        max_y = max_result[:,col]
        custom_plot(X,Y,min_y,max_y,col_names[col])

    #plt.legend(bbox_to_anchor=(1.05, 1), loc=2, borderaxespad=0.)
    plt.legend()
    plt.show()

def distributed_stochastic_simulation(sc,stochastic_model_object, num_simulations, model_type="antimony"):
    def stochastic_work(model_object):
        import tellurium as te
        if model_type == "antimony":
            model_roadrunner = te.loada(model_object.model)
        else:
            model_roadrunner = te.loadSBMLModel(model_object.model)
        model_roadrunner.integrator = model_object.integrator
        # seed the randint method with the current time
        random.seed()
        # it is now safe to use random.randint
        model_roadrunner.setSeed(random.randint(1000, 99999))
        model_roadrunner.integrator.variable_step_size = model_object.variable_step_size
        model_roadrunner.reset()
        simulated_data = model_roadrunner.simulate(model_object.from_time, model_object.to_time, model_object.step_points)
        return([simulated_data.colnames,np.array(simulated_data)])

    return(sc.parallelize([stochastic_model_object]*num_simulations,num_simulations).map(stochastic_work).collect())


def plot_distributed_stochastic(plot_data):
    fig = getPlottingEngine().newFigure(title='Stochastic Result')
    for each_data in plot_data:
        for i_column in range(1,len(each_data[0])):
            name = each_data[0][i_column]
            fig.addXYDataset([i_data[0] for i_data in each_data[1]],[i_data[i_column] for i_data in each_data[1]],  name=name)
    fig.plot()

def distributed_parameter_scanning(sc,list_of_models, function_name,antimony="antimony"):
    def spark_work(model_with_parameters):
        import tellurium as te
        if(antimony == "antimony"):
            model_roadrunner = te.loada(model_with_parameters[0])
        else:
            model_roadrunner = te.loadSBMLModel(model_with_parameters[0])
        parameter_scan_initilisation = te.ParameterScan(model_roadrunner,**model_with_parameters[1])
        simulator = getattr(parameter_scan_initilisation, function_name)
        return(simulator())

    return(sc.parallelize(list_of_models,len(list_of_models)).map(spark_work).collect())

<<<<<<< HEAD
def distributed_sensitivity_analysis(sc,senitivity_analysis_model):
=======
def distributed_sensitivity_analysis(sc,senitivity_analysis_model,calculation=None):
>>>>>>> 33727e4a
    def spark_sensitivity_analysis(model_with_parameters):
        import tellurium as te

        sa_model = model_with_parameters[0]

        parameters = model_with_parameters[1]
        class_name = importlib.import_module(sa_model.filename)

        user_defined_simulator = getattr(class_name, dir(class_name)[0])
        sa_model.simulation = user_defined_simulator()

        if(sa_model.sbml):
            model_roadrunner = te.loadAntimonyModel(te.sbmlToAntimony(sa_model.model))
        else:
            model_roadrunner = te.loadAntimonyModel(sa_model.model)

        model_roadrunner.conservedMoietyAnalysis = sa_model.conservedMoietyAnalysis


        #Running PreSimulation
        model_roadrunner = sa_model.simulation.presimulator(model_roadrunner)

        #Running Analysis
        computations = {}
        model_roadrunner = sa_model.simulation.simulator(model_roadrunner,computations)

        _analysis = [None,None]

        #Setting the Parameter Variables
        _analysis[0] = {}
        for i_param,param_names in enumerate(sa_model.bounds.keys()):

            _analysis[0][param_names] = parameters[i_param]
            setattr(model_roadrunner, param_names, parameters[i_param])

        _analysis[1] = computations

        return _analysis


    if(senitivity_analysis_model.bounds is  None):
        print("Bounds are Undefined.")
        return

    #Get the Filename
    sc.addPyFile(senitivity_analysis_model.filename)
    senitivity_analysis_model.filename = os.path.basename(senitivity_analysis_model.filename).split(".")[0]


    params = []
    if(senitivity_analysis_model.allowLog):
        for bound_values in senitivity_analysis_model.bounds.values():
            if(len(bound_values) > 2):
                params.append(np.logspace(bound_values[0], bound_values[1], bound_values[2]))
            elif(len(bound_values == 2)):
                params.append(np.logspace(bound_values[0], bound_values[1], 3))
            else:
                print("Improper Boundaries Defined")
                return;
    else:
        for bound_values in senitivity_analysis_model.bounds.values():
            if(len(bound_values) > 2):
                params.append(np.linspace(bound_values[0], bound_values[1], bound_values[2]))
            elif(len(bound_values == 2)):
                params.append(np.linspace(bound_values[0], bound_values[1], 3))
            else:
                print("Improper Boundaries Defined")
                return;

    samples = perform_sampling(np.meshgrid(*params))
    samples = zip([senitivity_analysis_model]*len(samples),samples)
<<<<<<< HEAD
    return(sc.parallelize(samples,len(samples)).map(spark_sensitivity_analysis).collect())
=======
    if(calculation is "avg"):
        group_rdd = sc.parallelize(samples,len(samples)).map(spark_sensitivity_analysis).\
            flatMap(lambda x: x[1].items()).groupByKey()

        KEYS = group_rdd.map(lambda x: (x[0])).collect()
        VALUES = group_rdd.map(lambda x: np.array(list(x[1])))
        values_array = np.array(VALUES.collect())
        MEANS = (np.average(values_array, axis=1))
        STD =  (np.std(values_array, axis=1))

        stats = {}
        for key_i,each_key in enumerate(KEYS):
            stats[each_key] = {}
            stats[each_key]["mean"] = MEANS[key_i]
            stats[each_key]["stdev"] = STD[key_i]
        return stats

    elif(type(calculation) is dict):
        bins = sc.broadcast(calculation)
        group_rdd = sc.parallelize(samples,len(samples)).map(spark_sensitivity_analysis)\
            .flatMap(lambda x: x[1].items()).map(
            lambda x: (x[0], [int(items[0] <= x[1] <= items[1]) for items in bins.value[x[0]]])).reduceByKey(
            lambda first, second: [x + y for x, y in zip(first, second)])

        return group_rdd.collect()

    else:
        return(sc.parallelize(samples,len(samples)).map(spark_sensitivity_analysis).collect())

>>>>>>> 33727e4a


def perform_sampling(mesh):
    samples = []
    mesh = [items.flatten() for items in mesh]
    for i in range(len(mesh[0])):
        samples.append([items[i] for items in mesh])
    return(samples)


def loada(ant):
    """Load model from Antimony string.

    See also: :func:`loadAntimonyModel`
    ::

        r = te.loada('S1 -> S2; k1*S1; k1 = 0.1; S2 = 10')

    :param ant: Antimony model
    :type ant: str | file
    :returns: RoadRunner instance with model loaded
    :rtype: roadrunner.RoadRunner
    """
    return loadAntimonyModel(ant)


def loadAntimonyModel(ant):
    """Load Antimony model with tellurium.

    See also: :func:`loada`

    :param ant: Antimony model
    :type ant: str | file
    :returns: RoadRunner instance with model loaded
    :rtype: roadrunner.RoadRunner
    """
    sbml = antimonyToSBML(ant)
    return roadrunner.RoadRunner(sbml)


def loads(ant):
    """Load SBML model with tellurium

    See also: :func:`loadSBMLModel`

    :param ant: SBML model
    :type ant: str | file
    :returns: RoadRunner instance with model loaded
    :rtype: roadrunner.RoadRunner
    """
    return loadSBMLModel(ant)


def loadSBMLModel(sbml):
    """ Load SBML model from a string or file.

    :param sbml: SBML model
    :type sbml: str | file
    :returns: RoadRunner instance with model loaded
    :rtype: roadrunner.RoadRunner
    """
    return roadrunner.RoadRunner(sbml)


def loadCellMLModel(cellml):
    """ Load CellML model with tellurium.

    :param cellml: CellML model
    :type cellml: str | file
    :returns: RoadRunner instance with model loaded
    :rtype: roadrunner.RoadRunner
    """
    sbml = cellmlToSBML(cellml)
    return roadrunner.RoadRunner(sbml)


# ---------------------------------------------------------------------
# Interconversion Methods
# ---------------------------------------------------------------------
def antimonyTosbml(ant):
    warnings.warn("'antimonyTosbml' is deprecated. Use 'antimonyToSBML' instead. Will be removed in tellurium v1.4",
                  DeprecationWarning, stacklevel=2)
    return antimonyToSBML(ant)


def antimonyToSBML(ant):
    """ Convert Antimony to SBML string.

    :param ant: Antimony string or file
    :type ant: str | file
    :return: SBML
    :rtype: str
    """
    if os.path.isfile(ant):
        code = antimony.loadAntimonyFile(ant)
    else:
        code = antimony.loadAntimonyString(ant)
    _checkAntimonyReturnCode(code)
    mid = antimony.getMainModuleName()
    return antimony.getSBMLString(mid)



def antimonyToCellML(ant):
    """ Convert Antimony to CellML string.

    :param ant: Antimony string or file
    :type ant: str | file
    :return: CellML
    :rtype: str
    """
    if os.path.isfile(ant):
        code = antimony.loadAntimonyFile(ant)
    else:
        code = antimony.loadAntimonyString(ant)
    _checkAntimonyReturnCode(code)
    mid = antimony.getMainModuleName()
    return antimony.getCellMLString(mid)


def sbmlToAntimony(sbml):
    """ Convert SBML to antimony string.

    :param sbml: SBML string or file
    :type sbml: str | file
    :return: Antimony
    :rtype: str
    """
    if os.path.isfile(sbml):
        code = antimony.loadSBMLFile(sbml)
    else:
        code = antimony.loadSBMLString(sbml)
    _checkAntimonyReturnCode(code)
    return antimony.getAntimonyString(None)


def sbmlToCellML(sbml):
    """ Convert SBML to CellML string.

    :param sbml: SBML string or file
    :type sbml: str | file
    :return: CellML
    :rtype: str
    """
    if os.path.isfile(sbml):
        code = antimony.loadSBMLFile(sbml)
    else:
        code = antimony.loadSBMLString(sbml)
    _checkAntimonyReturnCode(code)
    return antimony.getCellMLString(None)

def cellmlToAntimony(cellml):
    """ Convert CellML to antimony string.

    :param cellml: CellML string or file
    :type cellml: str | file
    :return: antimony
    :rtype: str
    """
    if os.path.isfile(cellml):
        code = antimony.loadCellMLFile(cellml)
    else:
        code = antimony.loadCellMLString(cellml)
    _checkAntimonyReturnCode(code)
    return antimony.getAntimonyString(None)


def cellmlToSBML(cellml):
    """ Convert CellML to SBML string.

    :param cellml: CellML string or file
    :type cellml: str | file
    :return: SBML
    :rtype: str
    """
    if os.path.isfile(cellml):
        code = antimony.loadCellMLFile(cellml)
    else:
        code = antimony.loadCellMLString(cellml)
    _checkAntimonyReturnCode(code)
    return antimony.getSBMLString(None)

def exportInlineOmex(inline_omex, export_location):
    """ Execute inline phrasedml and antimony.

    :param inline_omex: String containing inline phrasedml and antimony.
    :param export_location: Filepath of Combine archive to export
    """
    from .teconverters import saveInlineOMEX
    saveInlineOMEX(inline_omex, export_location)

def executeInlineOmex(inline_omex):
    """ Execute inline phrasedml and antimony.

    :param inline_omex: String containing inline phrasedml and antimony.
    """
    omex = teconverters.inlineOmex.fromString(inline_omex).executeOmex()

def executeInlineOmexFromFile(filepath):
    """ Execute inline phrasedml and antimony.

    :param filepath: Path to file containing inline phrasedml and antimony.
    """
    with open(filepath) as f:
        executeInlineOmex(f.read())

def convertCombineArchive(location):
    """ Read a Combine archive and convert its contents to an
    inline Omex.

    :param location: Filesystem path to the archive.
    """
    from .teconverters import inlineOmexImporter
    return inlineOmexImporter.fromFile(location).toInlineOmex()

def convertAndExecuteCombineArchive(location):
    """ Read and execute a combine archive.

    :param location: Filesystem path to the archive.
    """
    from .teconverters import inlineOmexImporter
    inlineomex = inlineOmexImporter.fromFile(location).toInlineOmex()
    executeInlineOmex(inlineomex)

# ---------------------------------------------------------------------
# Math Utilities
# ---------------------------------------------------------------------
def getEigenvalues(m):
    """ Eigenvalues of matrix.

    Convenience method for computing the eigenvalues of a matrix m
    Uses numpy eig to compute the eigenvalues.

    :param m: numpy array
    :returns: numpy array containing eigenvalues
    """
    from numpy import linalg
    w, v = linalg.eig(m)
    return w


# ---------------------------------------------------------------------
# Plotting Utilities
# ---------------------------------------------------------------------
def plotArray(result, loc='upper right', show=True, resetColorCycle=True,
             xlabel=None, ylabel=None, title=None, xlim=None, ylim=None,
             xscale='linear', yscale="linear", grid=False, labels=None, **kwargs):
    """ Plot an array.

    The first column of the array must be the x-axis and remaining columns the y-axis. Returns
    a handle to the plotting object. Note that you can add plotting options as named key values after
    the array. To add a legend, include the label legend values:

    te.plotArray (m, labels=['Label 1, 'Label 2', etc])

    Make sure you include as many labels as there are curves to plot!

    Use show=False to add multiple curves. Use color='red' to use the same color for every curve.
    ::

        import numpy as np
        result = np.array([[1,2,3], [7.2,6.5,8.8], [9.8, 6.5, 4.3]])
        te.plotArray(result, title="My graph', xlim=((0, 5)))
    """
    # FIXME: unify r.plot & te.plot (lots of code duplication)
    # reset color cycle (columns in repeated simulations have same color)
    if resetColorCycle:
        plt.gca().set_prop_cycle(None)

    if 'linewidth' not in kwargs:
            kwargs['linewidth'] = 2.0

    # get the labeles
    Ncol = result.shape[1]
    if labels is None:
        labels = result.dtype.names

    for k in range(1, Ncol):
        if loc is None or labels is None:
            # no legend or labels
            p = plt.plot(result[:, 0], result[:, k], **kwargs)
        else:
            p = plt.plot(result[:, 0], result[:, k], label=labels[k-1], **kwargs)

    # labels
    if xlabel is not None:
        plt.xlabel(xlabel)
    if ylabel is not None:
        plt.ylabel(ylabel)
    if title is not None:
        plt.title(title)
    if xlim is not None:
        plt.xlim(xlim)
    if ylim is not None:
        plt.ylim(ylim)
    # axis and grids
    plt.xscale(xscale)
    plt.yscale(yscale)
    plt.grid(grid)

    # show legend
    if loc is not None and labels is not None:
        plt.legend(loc=loc)
    # show plot
    if show:
        plt.show()
    return p

def plotWithLegend(r, result=None, loc='upper left', show=True, **kwargs):
    warnings.warn("'plotWithLegend' is deprecated. Use 'r.plot' instead. Will be removed in tellurium v1.4",
                  DeprecationWarning, stacklevel=2)
    return r.plot(result=result, loc=loc, show=show, **kwargs)


# ---------------------------------------------------------------------
# Test Models
# ---------------------------------------------------------------------
def loadTestModel(string):
    """Loads particular test model into roadrunner.
    ::

        rr = te.loadTestModel('feedback.xml')

    :returns: RoadRunner instance with test model loaded
    """
    import roadrunner.testing
    return roadrunner.testing.getRoadRunner(string)


def getTestModel(string):
    """SBML of given test model as a string.
    ::

        # load test model as SBML
        sbml = te.getTestModel('feedback.xml')
        r = te.loadSBMLModel(sbml)
        # simulate
        r.simulate(0, 100, 20)

    :returns: SBML string of test model
    """
    import roadrunner.testing
    return roadrunner.testing.getData(string)


def listTestModels():
    """ List roadrunner SBML test models.
    ::

        print(te.listTestModels())

    :returns: list of test model paths
    """
    import roadrunner.testing
    modelList = []
    fileList = roadrunner.testing.dir('*.xml')
    for pathName in fileList:
        modelList.append(os.path.basename(pathName))
    return modelList


# ---------------------------------------------------------------
# Extended roadrunner
# ---------------------------------------------------------------

from .roadrunner import ExtendedRoadRunner

def _model_function_factory(key):
    """ Dynamic creation of model functions.

    :param key: function key, i.e. the name of the function
    :type key: str
    :return: function object
    :rtype: function
    """
    def f(self):
        return getattr(self.model, key).__call__()
    # set the name
    f.__name__ = key
    # copy the docstring
    f.__doc__ = getattr(roadrunner.ExecutableModel, key).__doc__
    return f

# Add model functions to ExendedRoadRunner class
for key in ExtendedRoadRunner._model_functions:
    setattr(ExtendedRoadRunner, key, _model_function_factory(key))


# Now we assign the ExtendedRoadRunner to RoadRunner
def RoadRunner(*args):
    # return roadrunner.RoadRunner(*args)
    return ExtendedRoadRunner(*args)

roadrunner.RoadRunner = ExtendedRoadRunner


<|MERGE_RESOLUTION|>--- conflicted
+++ resolved
@@ -355,11 +355,7 @@
 
     return(sc.parallelize(list_of_models,len(list_of_models)).map(spark_work).collect())
 
-<<<<<<< HEAD
-def distributed_sensitivity_analysis(sc,senitivity_analysis_model):
-=======
 def distributed_sensitivity_analysis(sc,senitivity_analysis_model,calculation=None):
->>>>>>> 33727e4a
     def spark_sensitivity_analysis(model_with_parameters):
         import tellurium as te
 
@@ -431,9 +427,6 @@
 
     samples = perform_sampling(np.meshgrid(*params))
     samples = zip([senitivity_analysis_model]*len(samples),samples)
-<<<<<<< HEAD
-    return(sc.parallelize(samples,len(samples)).map(spark_sensitivity_analysis).collect())
-=======
     if(calculation is "avg"):
         group_rdd = sc.parallelize(samples,len(samples)).map(spark_sensitivity_analysis).\
             flatMap(lambda x: x[1].items()).groupByKey()
@@ -463,7 +456,6 @@
     else:
         return(sc.parallelize(samples,len(samples)).map(spark_sensitivity_analysis).collect())
 
->>>>>>> 33727e4a
 
 
 def perform_sampling(mesh):
