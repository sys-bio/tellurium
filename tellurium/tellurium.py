--- conflicted
+++ resolved
@@ -896,12 +896,6 @@
         plt.show()
     return p
 
-<<<<<<< HEAD
-def plotWithLegend(r, result=None, loc='upper left', show=True, **kwargs):
-    warnings.warn("'plotWithLegend' is deprecated. Use 'r.plot' instead. Will be removed in tellurium v2.1",
-                  DeprecationWarning, stacklevel=2)
-    return r.plot(result=result, loc=loc, show=show, **kwargs)
-=======
 def plotWithLegend (r, result=None, loc='upper right', show=True):
     """
     Plot an array and include a legend. The first argument must be a roadrunner variable. 
@@ -934,7 +928,6 @@
     return plotArray(result, loc=loc, labels=legendItems, show=show)
 
 
->>>>>>> 5496dc60
 
 
 # ---------------------------------------------------------------------
