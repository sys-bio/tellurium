--- conflicted
+++ resolved
@@ -110,11 +110,7 @@
     >>> te.getODEsFromModel (r)
     """       
     from roadrunner import RoadRunner
-<<<<<<< HEAD
     if type (roadrunnerModel) == RoadRunner:
-=======
-    if type (sbmlModel) == RoadRunner:
->>>>>>> cd4b3b40
        extractor = ODEExtractor (roadrunnerModel.getSBML())
     else:
        raise RuntimeError('The argument to getODEsFromModel should be a roadrunner variable')
